--- conflicted
+++ resolved
@@ -22,7 +22,7 @@
 //
 // for FITS code
 //
-#include <boost/mpl/vector.hpp>
+#include "boost/mpl/vector.hpp"
 #include "boost/gil/gil_all.hpp"
 #include "lsst/afw/image/fits/fits_io.h"
 #include "lsst/afw/image/fits/fits_io_mpl.h"
@@ -111,9 +111,9 @@
  */
 template<typename MaskPixelT>
 afwImage::Mask<MaskPixelT>::Mask(
-    Mask const& rhs,    ///< mask to copy
-    const BBox& bbox,   ///< subregion to copy
-    const bool deep     ///< deep copy? (construct a view with shared pixels if false)
+    Mask const &rhs,    ///< mask to copy
+    BBox const &bbox,   ///< subregion to copy
+    bool const deep     ///< deep copy? (construct a view with shared pixels if false)
 ) :
     afwImage::ImageBase<MaskPixelT>(rhs, bbox, deep),
     _myMaskDictVersion(rhs._myMaskDictVersion) {
@@ -155,7 +155,7 @@
 }
 
 template<typename MaskPixelT>
-afwImage::Mask<MaskPixelT>& afwImage::Mask<MaskPixelT>::operator=(const MaskPixelT rhs) {
+afwImage::Mask<MaskPixelT>& afwImage::Mask<MaskPixelT>::operator=(MaskPixelT const rhs) {
     fill_pixels(_getRawView(), rhs);
 
     return *this;
@@ -201,15 +201,9 @@
         metadata = dafBase::PropertySet::Ptr(new dafBase::PropertySet);
     }
 
-<<<<<<< HEAD
     if (!afwImage::fits_read_image<fits_mask_types>(fileName, *_getRawImagePtr(), metadata, hdu, bbox)) {
         throw LSST_EXCEPT(afwImage::FitsException,
             (boost::format("Failed to read %s HDU %d") % fileName % hdu).str());
-=======
-    if (!image::fits_read_image<fits_mask_types>(fileName, *_getRawImagePtr(), metadata, hdu, bbox)) {
-        throw LSST_EXCEPT(image::FitsException,
-                          (boost::format("Failed to read %s HDU %d") % fileName % hdu).str());
->>>>>>> 8c6c0d93
     }
     _setRawView();
 
@@ -219,13 +213,8 @@
     /*
      * We will interpret one of the header WCSs as providing the (X0, Y0) values
      */
-<<<<<<< HEAD
     this->setXY0(this->getXY0() + afwImage::detail::getImageXY0FromMetadata(afwImage::detail::wcsNameForXY0,
                                                                             metadata.get()));
-=======
-    this->setXY0(this->getXY0() +
-                 image::detail::getImageXY0FromMetadata(image::detail::wcsNameForXY0, metadata.get()));
->>>>>>> 8c6c0d93
     //
     // OK, we've read it.  Now make sense of its mask planes
     //
@@ -250,20 +239,12 @@
  * \brief Write a Mask to the specified file
  */
 template<typename MaskPixelT>
-<<<<<<< HEAD
 void afwImage::Mask<MaskPixelT>::writeFits(
     std::string const& fileName, ///< File to write
     boost::shared_ptr<const lsst::daf::base::PropertySet> metadata_i, ///< metadata to write to header,
         ///< or a null pointer if none
     std::string const& mode    ///< "w" to write a new file; "a" to append
 ) const {
-=======
-void image::Mask<MaskPixelT>::writeFits(
-   std::string const& fileName, ///< File to write
-   boost::shared_ptr<const lsst::daf::base::PropertySet> metadata_i, //!< metadata to write to header or NULL
-   std::string const& mode    ///< "w" to write a new file; "a" to append
-                                       ) const {
->>>>>>> 8c6c0d93
 
     dafBase::PropertySet::Ptr metadata;
     if (metadata_i) {
@@ -275,14 +256,8 @@
     //
     // Add WCS with (X0, Y0) information
     //
-<<<<<<< HEAD
     dafBase::PropertySet::Ptr wcsAMetadata = afwImage::detail::createTrivialWcsAsPropertySet(
         afwImage::detail::wcsNameForXY0, this->getX0(), this->getY0());
-=======
-    PropertySet::Ptr wcsAMetadata = image::detail::createTrivialWcsAsPropertySet(image::detail::wcsNameForXY0,
-                                                                                 this->getX0(),
-                                                                                 this->getY0());
->>>>>>> 8c6c0d93
     metadata->combine(wcsAMetadata);
 
     afwImage::fits_write_view(fileName, _getRawView(), metadata, mode);
@@ -304,14 +279,8 @@
         return _maskPlaneDict[name];
     } else {
         // Max number of planes already allocated
-<<<<<<< HEAD
         throw LSST_EXCEPT(pexExcept::RuntimeErrorException,
             (boost::format("Max number of planes (%1%) already used") % getNumPlanesMax()).str());
-=======
-        throw LSST_EXCEPT(ex::RuntimeErrorException,
-                          (boost::format("Max number of planes (%1%) already used") %
-                           getNumPlanesMax()).str());
->>>>>>> 8c6c0d93
     }
 }
 
@@ -326,14 +295,8 @@
     int planeId         ///< ID of mask plane to be (re)named
 ) {
     if (planeId < 0 || planeId >= getNumPlanesMax()) {
-<<<<<<< HEAD
         throw LSST_EXCEPT(pexExcept::RangeErrorException,
             (boost::format("mask plane ID must be between 0 and %1%") % (getNumPlanesMax() - 1)).str());
-=======
-        throw LSST_EXCEPT(ex::RangeErrorException,
-                          (boost::format("mask plane id must be between 0 and %1%") %
-                           (getNumPlanesMax() - 1)).str());
->>>>>>> 8c6c0d93
     }
 
     _maskPlaneDict[name] = planeId;
@@ -349,19 +312,19 @@
 template<typename MaskPixelT>
 void afwImage::Mask<MaskPixelT>::removeMaskPlane(const std::string& name)
 {
-     int id;
-     try {
+    int id;
+    try {
         id = getMaskPlane(name);
         clearMaskPlane(id);
         _maskPlaneDict.erase(name);
         _myMaskDictVersion = ++_maskDictVersion;
         return;
-     } catch (std::exception &e) {
+    } catch (std::exception &e) {
         pexLog::Trace("afw.Mask", 0,
-            boost::format("%s Plane %s not present in this Mask") % e.what() % name);
+                      boost::format("%s Plane %s not present in this Mask") % e.what() % name);
         return;
-     }
-     
+    }
+    
 }
 
 /**
@@ -399,16 +362,11 @@
  */
 template<typename MaskPixelT>
 int afwImage::Mask<MaskPixelT>::getMaskPlane(const std::string& name) {
-    const int plane = getMaskPlaneNoThrow(name);
+    int const plane = getMaskPlaneNoThrow(name);
     
     if (plane < 0) {
-<<<<<<< HEAD
         throw LSST_EXCEPT(pexExcept::InvalidParameterException,
             (boost::format("Invalid mask plane name: %s") % name).str());
-=======
-        throw LSST_EXCEPT(ex::InvalidParameterException,
-                          (boost::format("Invalid mask plane: %s") % name).str());
->>>>>>> 8c6c0d93
     } else {
         return plane;
     }
@@ -475,7 +433,7 @@
  */
 template<typename MaskPixelT>
 void afwImage::Mask<MaskPixelT>::conformMaskPlanes(
-    const MaskPlaneDict& currentPlaneDict   ///< mask plane dictionary for this mask
+    MaskPlaneDict const &currentPlaneDict   ///< mask plane dictionary for this mask
 ) {
 
     if (_maskPlaneDict == currentPlaneDict) {
@@ -556,7 +514,6 @@
  * \brief is the specified mask plane set in the specified pixel?
  */
 template<typename MaskPixelT>
-<<<<<<< HEAD
 bool afwImage::Mask<MaskPixelT>::operator()(
     int x,      ///< x index
     int y,      ///< y index
@@ -564,11 +521,6 @@
 ) const {
     // !! converts an int to a bool
     return !!(this->ImageBase<MaskPixelT>::operator()(x, y) & getBitMask(planeId));
-=======
-bool image::Mask<MaskPixelT>::operator()(int x, int y, int plane) const {
-    // ! ! converts an int to a bool
-    return !!(this->ImageBase<MaskPixelT>::operator()(x, y) & getBitMask(plane)); 
->>>>>>> 8c6c0d93
 }
 
 /************************************************************************************************************/
@@ -585,7 +537,7 @@
  * \brief OR a bitmask into a Mask
  */
 template<typename MaskPixelT>
-void afwImage::Mask<MaskPixelT>::operator|=(const MaskPixelT val) {
+void afwImage::Mask<MaskPixelT>::operator|=(MaskPixelT const val) {
     transform_pixels(_getRawView(), _getRawView(), bl::ret<MaskPixelT>(bl::_1 | val));
 }
 
@@ -593,7 +545,7 @@
  * \brief OR a Mask into a Mask
  */
 template<typename MaskPixelT>
-void afwImage::Mask<MaskPixelT>::operator|=(const Mask& rhs) {
+void afwImage::Mask<MaskPixelT>::operator|=(Mask const &rhs) {
     checkMaskDictionaries(rhs);
 
     if (this->getDimensions() != rhs.getDimensions()) {
@@ -608,7 +560,7 @@
  * \brief AND a bitmask into a Mask
  */
 template<typename MaskPixelT>
-void afwImage::Mask<MaskPixelT>::operator&=(const MaskPixelT val) {
+void afwImage::Mask<MaskPixelT>::operator&=(MaskPixelT const val) {
     transform_pixels(_getRawView(), _getRawView(), bl::ret<MaskPixelT>(bl::_1 & val));
 }
 
@@ -616,7 +568,7 @@
  * \brief AND a Mask into a Mask
  */
 template<typename MaskPixelT>
-void afwImage::Mask<MaskPixelT>::operator&=(const Mask& rhs) {
+void afwImage::Mask<MaskPixelT>::operator&=(Mask const &rhs) {
     checkMaskDictionaries(rhs);
 
     if (this->getDimensions() != rhs.getDimensions()) {
@@ -631,7 +583,7 @@
  * \brief XOR a bitmask into a Mask
  */
 template<typename MaskPixelT>
-void afwImage::Mask<MaskPixelT>::operator^=(const MaskPixelT val) {
+void afwImage::Mask<MaskPixelT>::operator^=(MaskPixelT const val) {
     transform_pixels(_getRawView(), _getRawView(), bl::ret<MaskPixelT>(bl::_1 ^ val));
 }
 
@@ -639,7 +591,7 @@
  * \brief XOR a Mask into a Mask
  */
 template<typename MaskPixelT>
-void afwImage::Mask<MaskPixelT>::operator^=(const Mask& rhs) {
+void afwImage::Mask<MaskPixelT>::operator^=(Mask const &rhs) {
     checkMaskDictionaries(rhs);
 
     if (this->getDimensions() != rhs.getDimensions()) {
@@ -654,7 +606,8 @@
  * \brief Set the bit specified by "planeId" for pixels (x0, y) ... (x1, y)
  */
 template<typename MaskPixelT>
-void afwImage::Mask<MaskPixelT>::setMaskPlaneValues(const int planeId, const int x0, const int x1, const int y) {
+void afwImage::Mask<MaskPixelT>::setMaskPlaneValues(int const planeId,
+                                                    int const x0, int const x1, int const y) {
     MaskPixelT const bitMask = getBitMask(planeId);
     
     for (int x = x0; x <= x1; x++) {
@@ -717,13 +670,14 @@
 
             MaskPlaneDict::const_iterator plane = newDict.find(planeName);
             if (plane != newDict.end() && planeId != plane->second) {
-               throw LSST_EXCEPT(pexExcept::RuntimeErrorException, "File specifies plane " + planeName + " twice"); 
+               throw LSST_EXCEPT(pexExcept::RuntimeErrorException,
+                                 "File specifies plane " + planeName + " twice"); 
             }
             for (MaskPlaneDict::const_iterator i = newDict.begin(); i != newDict.end(); ++i) {
                 if (planeId == i->second) {
                     throw LSST_EXCEPT(pexExcept::RuntimeErrorException,
                                       (boost::format("File specifies plane %s has same value (%d) as %s") %
-                                          planeName % planeId % i->first).str());
+                                       planeName % planeId % i->first).str());
                 }
             }
             // build new entry
@@ -755,14 +709,9 @@
  * Default Mask planes
  */
 template<typename MaskPixelT>
-<<<<<<< HEAD
 static typename afwImage::Mask<MaskPixelT>::MaskPlaneDict initMaskPlanes() {
-    typename afwImage::Mask<MaskPixelT>::MaskPlaneDict planeDict = typename afwImage::Mask<MaskPixelT>::MaskPlaneDict();
-=======
-static typename image::Mask<MaskPixelT>::MaskPlaneDict initMaskPlanes() {
-    typename image::Mask<MaskPixelT>::MaskPlaneDict planeDict =
-        typename image::Mask<MaskPixelT>::MaskPlaneDict();
->>>>>>> 8c6c0d93
+    typename afwImage::Mask<MaskPixelT>::MaskPlaneDict planeDict =
+        typename afwImage::Mask<MaskPixelT>::MaskPlaneDict();
 
     int i = -1;
     planeDict["BAD"] = ++i;
@@ -783,12 +732,8 @@
 std::string const afwImage::Mask<MaskPixelT>::maskPlanePrefix("MP_");
 
 template<typename MaskPixelT>
-<<<<<<< HEAD
-typename afwImage::Mask<MaskPixelT>::MaskPlaneDict afwImage::Mask<MaskPixelT>::_maskPlaneDict = initMaskPlanes<MaskPixelT>();
-=======
-typename image::Mask<MaskPixelT>::MaskPlaneDict image::Mask<MaskPixelT>::_maskPlaneDict =
+typename afwImage::Mask<MaskPixelT>::MaskPlaneDict afwImage::Mask<MaskPixelT>::_maskPlaneDict =
                                                           initMaskPlanes<MaskPixelT>();
->>>>>>> 8c6c0d93
 
 template<typename MaskPixelT>
 int afwImage::Mask<MaskPixelT>::_maskDictVersion = 0;    // version number for bitplane dictionary
