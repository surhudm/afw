--- conflicted
+++ resolved
@@ -300,14 +300,9 @@
 // Any new mask planes found in this mask are added to unused slots in the Mask class's mask plane dictionary.
 //
 template<typename MaskPixelT>
-<<<<<<< HEAD
-void image::Mask<MaskPixelT>::conformMaskPlanes(const MaskPlaneDict& currentPlaneDict
-                                        ) {
-=======
 void image::Mask<MaskPixelT>::conformMaskPlanes(
     const MaskPlaneDict& currentPlaneDict   ///< mask plane dictionary for this mask
 ) {
->>>>>>> 481fbf78
 
     if (_maskPlaneDict == currentPlaneDict) {
         _myMaskDictVersion = _maskDictVersion;
