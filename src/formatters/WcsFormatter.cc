--- conflicted
+++ resolved
@@ -181,13 +181,9 @@
     //use a system other than RA---TAN and DEC--TAN
     std::string ctype1(wcs._wcsInfo[0].ctype[0]);
     std::string ctype2(wcs._wcsInfo[0].ctype[1]);
-<<<<<<< HEAD
-    if (wcs._sipA.size1() > 1 || wcs._sipB.size1() > 1 ||
-        wcs._sipAp.size1() > 1 || wcs._sipBp.size1() > 1) {
-=======
     if (wcs._sipA.rows() > 1 || wcs._sipB.rows() > 1 ||
         wcs._sipAp.rows() > 1 || wcs._sipBp.rows() > 1) {
->>>>>>> 4a5ce1dd
+
         if (ctype1.rfind("-SIP") == std::string::npos) {
             ctype1 += "-SIP";
         }
