<<<<<<< HEAD
// -*- lsst-c++ -*-

/* 
 * LSST Data Management System
 * Copyright 2008, 2009, 2010 LSST Corporation.
 * 
 * This product includes software developed by the
 * LSST Project (http://www.lsst.org/).
 *
 * This program is free software: you can redistribute it and/or modify
 * it under the terms of the GNU General Public License as published by
 * the Free Software Foundation, either version 3 of the License, or
 * (at your option) any later version.
 * 
 * This program is distributed in the hope that it will be useful,
 * but WITHOUT ANY WARRANTY; without even the implied warranty of
 * MERCHANTABILITY or FITNESS FOR A PARTICULAR PURPOSE.  See the
 * GNU General Public License for more details.
 * 
 * You should have received a copy of the LSST License Statement and 
 * the GNU General Public License along with this program.  If not, 
 * see <http://www.lsstcorp.org/LegalNotices/>.
 */
 
=======
// -*- lsst-++ -*-
>>>>>>> bf60d33b
#define CAMERA_GEOM_LIB_I

%define cameraGeomLib_DOCSTRING
"
Python bindings for classes describing the the geometry of a mosaic camera
"
%enddef

%feature("autodoc", "1");
%module(package="lsst.afw.cameraGeom", docstring=cameraGeomLib_DOCSTRING) cameraGeomLib

%{
#include "lsst/afw/image/Image.h"
#include "lsst/afw/image/Mask.h"
#include "lsst/afw/cameraGeom.h"
%}

%include "lsst/p_lsstSwig.i"
%include  "lsst/afw/utils.i" 
#if defined(IMPORT_IMAGE_I)
%import  "lsst/afw/image/imageLib.i" 
#endif

%lsst_exceptions();

SWIG_SHARED_PTR(DetectorPtr, lsst::afw::cameraGeom::Detector);

SWIG_SHARED_PTR_DERIVED(AmpPtr, lsst::afw::cameraGeom::Detector, lsst::afw::cameraGeom::Amp);
SWIG_SHARED_PTR(ElectronicParamsPtr, lsst::afw::cameraGeom::ElectronicParams);
SWIG_SHARED_PTR_DERIVED(DetectorMosaicPtr, lsst::afw::cameraGeom::Detector,
                        lsst::afw::cameraGeom::DetectorMosaic);
SWIG_SHARED_PTR_DERIVED(CcdPtr, lsst::afw::cameraGeom::Detector, lsst::afw::cameraGeom::Ccd);
SWIG_SHARED_PTR_DERIVED(RaftPtr, lsst::afw::cameraGeom::Detector, lsst::afw::cameraGeom::Raft);
SWIG_SHARED_PTR_DERIVED(CameraPtr, lsst::afw::cameraGeom::Detector, lsst::afw::cameraGeom::Camera);

%template(AmpSet) std::vector<boost::shared_ptr<lsst::afw::cameraGeom::Amp> >;
%template(DetectorSet) std::vector<boost::shared_ptr<lsst::afw::cameraGeom::Detector> >;

%include "lsst/afw/cameraGeom/Id.h"

%extend lsst::afw::cameraGeom::Id {
    %pythoncode {
        def __str__(self):
            return "%d, %s" % (self.getSerial(), self.getName())

        def __repr__(self):
            return "Id(%s)" % (str(self))
    }
}

%include "lsst/afw/cameraGeom/Orientation.h"
%include "lsst/afw/cameraGeom/Detector.h"
%include "lsst/afw/cameraGeom/Amp.h"
%include "lsst/afw/cameraGeom/DetectorMosaic.h"
%include "lsst/afw/cameraGeom/Ccd.h"
%include "lsst/afw/cameraGeom/Raft.h"
%include "lsst/afw/cameraGeom/Camera.h"

%inline %{
    lsst::afw::cameraGeom::Amp::Ptr
    cast_Amp(lsst::afw::cameraGeom::Detector::Ptr detector) {
        return boost::shared_dynamic_cast<lsst::afw::cameraGeom::Amp>(detector);
    }

    lsst::afw::cameraGeom::Ccd::Ptr
    cast_Ccd(lsst::afw::cameraGeom::Detector::Ptr detector) {
        return boost::shared_dynamic_cast<lsst::afw::cameraGeom::Ccd>(detector);
    }

    lsst::afw::cameraGeom::Raft::Ptr
    cast_Raft(lsst::afw::cameraGeom::Detector::Ptr detector) {
        return boost::shared_dynamic_cast<lsst::afw::cameraGeom::Raft>(detector);
    }
%}

%define Instantiate(PIXEL_TYPE...)
%template(prepareAmpData)
    lsst::afw::cameraGeom::Amp::prepareAmpData<lsst::afw::image::Image<PIXEL_TYPE> >;
%enddef

Instantiate(boost::uint16_t);
Instantiate(float);
Instantiate(double);
%template(prepareAmpData)
    lsst::afw::cameraGeom::Amp::prepareAmpData<lsst::afw::image::Mask<boost::uint16_t> >;

%definePythonIterator(lsst::afw::cameraGeom::Ccd);
%definePythonIterator(lsst::afw::cameraGeom::DetectorMosaic);

%pythoncode {
class ReadoutCorner(object):
    """A python object corresponding to Amp::ReadoutCorner"""
    def __init__(self, value):
        self.value = value

    def __repr__(self):
        return ["LLC", "LRC", "URC", "ULC"][self.value]
}<|MERGE_RESOLUTION|>--- conflicted
+++ resolved
@@ -1,5 +1,4 @@
-<<<<<<< HEAD
-// -*- lsst-c++ -*-
+// -*- lsst-++ -*-
 
 /* 
  * LSST Data Management System
@@ -23,9 +22,6 @@
  * see <http://www.lsstcorp.org/LegalNotices/>.
  */
  
-=======
-// -*- lsst-++ -*-
->>>>>>> bf60d33b
 #define CAMERA_GEOM_LIB_I
 
 %define cameraGeomLib_DOCSTRING
