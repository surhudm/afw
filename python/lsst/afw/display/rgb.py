--- conflicted
+++ resolved
@@ -114,11 +114,8 @@
     that replacing saturated pixels requires that the input images be MaskedImages.
     """
     if saturatedBorderWidth:
-<<<<<<< HEAD
-=======
         if saturatedPixelValue is None:
             raise ValueError("saturatedPixelValue must be set if saturatedBorderWidth is set")
->>>>>>> 88d838b7
         replaceSaturatedPixels(imageR, imageG, imageB, saturatedBorderWidth, saturatedPixelValue)
 
     asinhMap = AsinhMapping(min, range, Q)
